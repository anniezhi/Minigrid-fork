from setuptools import setup

with open("README.md") as fh:
    long_description = ""
    header_count = 0
    for line in fh:
        if line.startswith("##"):
            header_count += 1
        if header_count < 2:
            long_description += line
        else:
            break

# pytest is pinned to 7.0.1 as this is last version for python 3.6 
extras = {
    "testing": ["pytest==7.0.1"]
}

setup(
    name="gym_minigrid",
    author="Farama Foundation",
    author_email="jkterry@farama.org",
<<<<<<< HEAD
    version="1.0.2",
    keywords="memory, environment, agent, rl, gym",
    url="https://github.com/Farama-Foundation/gym-minigrid",
    description="Minimalistic gridworld reinforcement learning environments",
    packages=["gym_minigrid", "gym_minigrid.envs"],
=======
    classifiers=[
        "Development Status :: 5 - Production/Stable",
        "Programming Language :: Python :: 3",
        "Programming Language :: Python :: 3.6",
        "Programming Language :: Python :: 3.7",
        "Programming Language :: Python :: 3.8",
        "Programming Language :: Python :: 3.9",
        "Programming Language :: Python :: 3.10",
    ],
    version="1.1.0",
    keywords="memory, environment, agent, rl, gym",
    url="https://github.com/Farama-Foundation/gym-minigrid",
    description="Minimalistic gridworld reinforcement learning environments",
    extras_require=extras,
    packages=["gym_minigrid", "gym_minigrid.envs"],
    license="Apache",
>>>>>>> 954fd1ff
    long_description=long_description,
    long_description_content_type="text/markdown",
<<<<<<< HEAD
    install_requires=["gym>=0.24.0", "numpy>=1.18.0"],
    classifiers=[
        "Development Status :: 5 - Production/Stable",
        "Programming Language :: Python :: 3",
        "Programming Language :: Python :: 3.7",
        "Programming Language :: Python :: 3.8",
        "Programming Language :: Python :: 3.9",
        "Programming Language :: Python :: 3.10",
    ],
=======
    install_requires=[
        "gym>=0.25.0",
        "numpy>=1.18.0",
        "matplotlib>=3.0",
    ],
    python_requires=">=3.6",
    tests_require=extras["testing"],
    
>>>>>>> 954fd1ff
)<|MERGE_RESOLUTION|>--- conflicted
+++ resolved
@@ -20,13 +20,6 @@
     name="gym_minigrid",
     author="Farama Foundation",
     author_email="jkterry@farama.org",
-<<<<<<< HEAD
-    version="1.0.2",
-    keywords="memory, environment, agent, rl, gym",
-    url="https://github.com/Farama-Foundation/gym-minigrid",
-    description="Minimalistic gridworld reinforcement learning environments",
-    packages=["gym_minigrid", "gym_minigrid.envs"],
-=======
     classifiers=[
         "Development Status :: 5 - Production/Stable",
         "Programming Language :: Python :: 3",
@@ -43,20 +36,8 @@
     extras_require=extras,
     packages=["gym_minigrid", "gym_minigrid.envs"],
     license="Apache",
->>>>>>> 954fd1ff
     long_description=long_description,
     long_description_content_type="text/markdown",
-<<<<<<< HEAD
-    install_requires=["gym>=0.24.0", "numpy>=1.18.0"],
-    classifiers=[
-        "Development Status :: 5 - Production/Stable",
-        "Programming Language :: Python :: 3",
-        "Programming Language :: Python :: 3.7",
-        "Programming Language :: Python :: 3.8",
-        "Programming Language :: Python :: 3.9",
-        "Programming Language :: Python :: 3.10",
-    ],
-=======
     install_requires=[
         "gym>=0.25.0",
         "numpy>=1.18.0",
@@ -65,5 +46,4 @@
     python_requires=">=3.6",
     tests_require=extras["testing"],
     
->>>>>>> 954fd1ff
 )